--- conflicted
+++ resolved
@@ -55,21 +55,15 @@
 
 export type Logger = (level: string, ...args: any[]) => void;
 
-<<<<<<< HEAD
 export interface SagaMiddlewareOptions {
   sagaMonitor?: Monitor;
   logger?: Logger;
   onError?(error: Error): void;
+  emitter?<T>(emit: Emit<T>): Emit<T>;
 }
 
 export default function sagaMiddlewareFactory(options?: SagaMiddlewareOptions):
   SagaMiddleware;
-=======
-export default function sagaMiddlewareFactory<T>(options?: {
-  sagaMonitor?: Monitor;
-  emitter: (emit: Emit<T>) => Emit<T>;
-}): SagaMiddleware;
->>>>>>> c8d027e7
 
 
 type Unsubscribe = () => void;
