import { is, check, uid as nextSagaId, wrapSagaDispatch, noop } from './utils'
import proc from './proc'
import { stdChannel } from './channel'

<<<<<<< HEAD
const RUN_SAGA_SIGNATURE = 'runSaga(options, saga, ...args)'
const NON_GENERATOR_ERR = `${RUN_SAGA_SIGNATURE}: saga argument must be a Generator function!`

export function runSaga(options, saga, ...args) {
  if (process.env.NODE_ENV === 'development') {
    check(saga, is.func, NON_GENERATOR_ERR)
  }

  const iterator = saga(...args)

  if (process.env.NODE_ENV === 'development') {
    check(iterator, is.iterator, NON_GENERATOR_ERR)
=======
export function runSaga(
  iterator,
  {
    subscribe,
    dispatch,
    getState,
    sagaMonitor,
    logger,
    effectMiddleware,
    onError
>>>>>>> 215768d3
  }

  const { channel = stdChannel(), dispatch, getState, context, sagaMonitor, logger, onError } = options

  const effectId = nextSagaId()

  if (sagaMonitor) {
    // monitors are expected to have a certain interface, let's fill-in any missing ones
    sagaMonitor.effectTriggered = sagaMonitor.effectTriggered || noop
    sagaMonitor.effectResolved = sagaMonitor.effectResolved || noop
    sagaMonitor.effectRejected = sagaMonitor.effectRejected || noop
    sagaMonitor.effectCancelled = sagaMonitor.effectCancelled || noop
    sagaMonitor.actionDispatched = sagaMonitor.actionDispatched || noop

    sagaMonitor.effectTriggered({ effectId, root: true, parentEffectId: 0, effect: { root: true, saga, args } })
  }

  const task = proc(
    iterator,
    channel,
    wrapSagaDispatch(dispatch),
    getState,
<<<<<<< HEAD
    context,
    { sagaMonitor, logger, onError },
=======
    {sagaMonitor, logger, onError, effectMiddleware},
>>>>>>> 215768d3
    effectId,
    saga.name,
  )

  if (sagaMonitor) {
    sagaMonitor.effectResolved(effectId, task)
  }

  return task
}<|MERGE_RESOLUTION|>--- conflicted
+++ resolved
@@ -2,7 +2,6 @@
 import proc from './proc'
 import { stdChannel } from './channel'
 
-<<<<<<< HEAD
 const RUN_SAGA_SIGNATURE = 'runSaga(options, saga, ...args)'
 const NON_GENERATOR_ERR = `${RUN_SAGA_SIGNATURE}: saga argument must be a Generator function!`
 
@@ -15,21 +14,18 @@
 
   if (process.env.NODE_ENV === 'development') {
     check(iterator, is.iterator, NON_GENERATOR_ERR)
-=======
-export function runSaga(
-  iterator,
-  {
-    subscribe,
+  }
+
+  const {
+    channel = stdChannel(),
     dispatch,
     getState,
+    context,
     sagaMonitor,
     logger,
     effectMiddleware,
-    onError
->>>>>>> 215768d3
-  }
-
-  const { channel = stdChannel(), dispatch, getState, context, sagaMonitor, logger, onError } = options
+    onError,
+  } = options
 
   const effectId = nextSagaId()
 
@@ -49,12 +45,8 @@
     channel,
     wrapSagaDispatch(dispatch),
     getState,
-<<<<<<< HEAD
     context,
-    { sagaMonitor, logger, onError },
-=======
-    {sagaMonitor, logger, onError, effectMiddleware},
->>>>>>> 215768d3
+    { sagaMonitor, logger, onError, effectMiddleware },
     effectId,
     saga.name,
   )
